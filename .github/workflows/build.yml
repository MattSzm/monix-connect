name: build

on: [push, pull_request]

jobs:
  
  tests:
    name: scala-${{ matrix.scala }} jdk-${{ matrix.java }} tests
    runs-on: ubuntu-latest

    strategy:
      fail-fast: true
      matrix:
        java: [8, 11]
        scala: [2.12.11, 2.13.1]

    steps:
      - uses: actions/checkout@v2
      - uses: olafurpg/setup-scala@v10
        with:
          java-version: "adopt@1.${{ matrix.java }}"

      - name: Cache SBT Coursier directory
        uses: actions/cache@v1
        with:
          path: ~/.cache/coursier/v1
          key: ${{ runner.os }}-coursier-${{ hashFiles('**/*.sbt') }}
          restore-keys: |
            ${{ runner.os }}-coursier-
      - name: Cache SBT directory
        uses: actions/cache@v1
        with:
          path: ~/.sbt
          key: |
            ${{ runner.os }}-sbt-${{ hashFiles('project/build.properties') }}-${{ hashFiles('project/plugins.sbt') }}
          restore-keys: ${{ runner.os }}-sbt-

      - name: Run checks
        run:  sbt scalafmtCheckAll
      - name: Start docker dependencies
        run:  sh start-dependencies.sh
      - name: Run Functional Tests for Java ${{ matrix.java }}, Scala ${{ matrix.scala }}
        run: sbt it:test
      - name: Run Unit Tests for Java ${{ matrix.java }}, Scala ${{ matrix.scala }}
        run: sbt test
<<<<<<< HEAD
        
=======
 
>>>>>>> b54ababe
  mima:
    name: Mima binary compatibility test
    needs: tests
    runs-on: ubuntu-latest
    strategy:
      matrix:
        java: [ 8 ]
        scala: [ 2.12.11, 2.13.5 ]

    steps:
      - uses: actions/checkout@v2
      - uses: olafurpg/setup-scala@v10
        with:
          java-version: "adopt@1.${{ matrix.java }}"
     
      - name: Run Mima binary compatibility test for Java ${{ matrix.java }} and Scala ${{ matrix.scala }}
        run: sbt mimaReportBinaryIssues<|MERGE_RESOLUTION|>--- conflicted
+++ resolved
@@ -37,17 +37,16 @@
 
       - name: Run checks
         run:  sbt scalafmtCheckAll
+        
       - name: Start docker dependencies
         run:  sh start-dependencies.sh
+        
       - name: Run Functional Tests for Java ${{ matrix.java }}, Scala ${{ matrix.scala }}
         run: sbt it:test
+        
       - name: Run Unit Tests for Java ${{ matrix.java }}, Scala ${{ matrix.scala }}
         run: sbt test
-<<<<<<< HEAD
-        
-=======
- 
->>>>>>> b54ababe
+
   mima:
     name: Mima binary compatibility test
     needs: tests
