--- conflicted
+++ resolved
@@ -3,12 +3,12 @@
 object Dependencies {
 
   object Versions {
+    
     //main
     val AkkaStreams = "2.6.4"
     val AWS = "1.11.749"
     val Cats_Effect = "2.1.3"
     val DynamoDb = "2.10.60"
-<<<<<<< HEAD
     val GCS = "1.107.0"
     val Hadoop = "3.1.3"
     val Monix = "3.2.0"
@@ -16,16 +16,6 @@
     val MongoReactiveStreams = "4.1.0"
     val Parquet = "1.11.0"
     val S3 = "2.10.91"
-=======
-    val PureConfig = "0.12.3"
-    val S3 = "2.14.0"
-    val Monix = "3.2.0"
-    val AkkaStreams = "2.6.4"
-    val Hadoop = "3.1.3"
-    val GCS = "1.107.0"
-    val Cats_Effect = "2.1.3"
-    val Cats = "2.1.1"
->>>>>>> 3a730269
 
     //test
     val Scalatest = "3.1.3"
@@ -96,17 +86,9 @@
   ) ++ commonDependencies(hasIntegrationTest = true)
 
   val GCS = Seq(
-<<<<<<< HEAD
     "com.google.cloud"   % "google-cloud-storage" % Versions.GCS,
     "org.typelevel" %% "cats-effect" % Versions.Cats_Effect,
     "com.google.cloud" % "google-cloud-nio" % Versions.GCNio % IntegrationTest,
     "commons-io" % "commons-io" % "2.6" % Test
-=======
-    "org.typelevel"     %% "cats-core"            % DependencyVersions.Cats,
-    "com.google.cloud"   % "google-cloud-storage" % DependencyVersions.GCS,
-    "org.typelevel" %% "cats-effect" % DependencyVersions.Cats_Effect,
-    "com.google.cloud" % "google-cloud-nio" % DependencyVersions.GCNio % IntegrationTest,
-    "commons-io" % "commons-io" % "2.7" % Test
->>>>>>> 3a730269
   ) ++ commonDependencies(hasIntegrationTest = true)
 }