--- conflicted
+++ resolved
@@ -11,15 +11,9 @@
       "dynamodb": {
         "title": "AWS DynamoDB"
       },
-<<<<<<< HEAD
       "gcs": {
         "title": "Google Cloud Storage"
       },
-      "getting-started": {
-        "title": "Getting Started"
-      },
-=======
->>>>>>> a329dffc
       "hdfs": {
         "title": "HDFS"
       },
